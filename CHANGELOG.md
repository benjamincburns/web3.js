# Changelog
All notable changes to this project will be documented in this file.

The format is based on [Keep a Changelog](https://keepachangelog.com/en/1.0.0/),
and this project adheres to [Semantic Versioning](https://semver.org/spec/v2.0.0.html).

<!-- EXAMPLE

## [1.0.0]

### Added

- I've added feature XY (#1000)

### Changed

- I've cleaned up XY (#1000)

### Deprecated

- I've deprecated XY (#1000)

### Removed

- I've removed XY (#1000)

### Fixed

- I've fixed XY (#1000)

### Security

- I've improved the security in XY (#1000)

-->

## [1.2.0]

Released with 1.0.0-beta.37 code base.

## [1.2.1]

### Fixed

- ``websocket`` dependency fixed (#2971, #2976)
- ``requestOptions`` added to ``WebsocketProvider`` (#2979)
- Node >= v8.0.0 support (#2938)

## [1.2.2]

### Added

- localStorage support detection added (#3031)
- getNetworkType method extended with Görli testnet (#3095)
- supportsSubscriptions method added to providers (#3116)
- Add `eth.getChainId` method (#3113)
- Minified file added to web3 package (#3131)
- The transaction confirmation workflow can now be configured (#3130)
- Additional parameters for accounts.signTransaction added [(docs)](https://web3js.readthedocs.io/en/v1.2.2/web3-eth-accounts.html#signtransaction) (#3141)
- Emit `connected` event on subscription creation (#3028)
- TypeScript type definitions added for all modules (#3132)
- Bloom filters added to web3.utils (#3137)

### Fixed

- Fix allow `0` as a valid `fromBlock` or `toBlock` filter param (#1100)
- Fix randomHex returning inconsistent string lengths (#1490)
- Fix make isBN minification safe (#1777)
- Fix incorrect references to BigNumber in utils.fromWei and utils.toWei error messages (#2468)
- Fix error incorrectly thrown when receipt.status is `null` (#2183)
- Fix incorrectly populating chainId param with `net_version` when signing txs (#2378)
- regeneratorRuntime error fixed (#3058)
- Fix accessing event.name where event is undefined (#3014)
- fixed Web3Utils toHex() for Buffer input (#3021)
- Fix bubbling up tx signing errors (#2063, #3105)
- HttpProvider: CORS issue with Firefox and Safari (#2978)
- Ensure the immutability of the `tx` object passed to function `signTransaction` (#2190)
- Gas check fixed (#2381)
- Signing issues #1998, #2033, and #1074 fixed (#3125)
- Fix hexToNumber and hexToNumberString prefix validation (#3086)
- The receipt will now returned on a EVM error (this got removed on beta.18) (#3129)
- Fixes transaction confirmations with the HttpProvider (#3140)

## [1.2.3]

### Fixed

- Fix perfect gas usage causes tx to error (#3175)
- Fix regenerator runtime error in web3.min.js (#3155)
- Fix TS types for eth.subscribe syncing, newBlockHeaders, pendingTransactions (#3159)
- Improve web3-eth-abi decodeParameters error message (#3134)

## [1.2.4]

### Fixed

- Fix npm installation error for scrypt-shim and websocket (#3210)

## [Unreleased]

## [1.2.5]

### Added

- ``eth_requestAccounts`` as ``requestAccounts`` added to web3-eth package (#3219)
- ``sha3Raw`` and ``soliditySha3Raw`` added to web3-utils package (#3226)
- ``eth_getProof`` as ``getProof`` added to web3-eth package (#3220)
<<<<<<< HEAD
- ``BN`` and ``BigNumber`` objects are now supported by the ``abi.encodeParameter(s)`` method (#3238) 
=======
- ``getPendingTransactions`` added to web3-eth package (#3239)
>>>>>>> 3404e204

### Fixed<|MERGE_RESOLUTION|>--- conflicted
+++ resolved
@@ -105,10 +105,7 @@
 - ``eth_requestAccounts`` as ``requestAccounts`` added to web3-eth package (#3219)
 - ``sha3Raw`` and ``soliditySha3Raw`` added to web3-utils package (#3226)
 - ``eth_getProof`` as ``getProof`` added to web3-eth package (#3220)
-<<<<<<< HEAD
 - ``BN`` and ``BigNumber`` objects are now supported by the ``abi.encodeParameter(s)`` method (#3238) 
-=======
 - ``getPendingTransactions`` added to web3-eth package (#3239)
->>>>>>> 3404e204
 
 ### Fixed