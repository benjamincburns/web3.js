# Changelog
All notable changes to this project will be documented in this file.

The format is based on [Keep a Changelog](https://keepachangelog.com/en/1.0.0/),
and this project adheres to [Semantic Versioning](https://semver.org/spec/v2.0.0.html).

<!-- EXAMPLE

## [1.0.0]

### Added

- I've added feature XY (#1000)

### Changed

- I've cleaned up XY (#1000)

### Deprecated

- I've deprecated XY (#1000)

### Removed

- I've removed XY (#1000)

### Fixed

- I've fixed XY (#1000)

### Security

- I've improved the security in XY (#1000)

-->

## [1.2.0]

Released with 1.0.0-beta.37 code base.

## [1.2.1]

### Fixed

- ``websocket`` dependency fixed (#2971, #2976)
- ``requestOptions`` added to ``WebsocketProvider`` (#2979)
- Node >= v8.0.0 support (#2938)

## [1.2.2]

### Added

- localStorage support detection added (#3031)
- getNetworkType method extended with Görli testnet (#3095)
- supportsSubscriptions method added to providers (#3116)
- Add `eth.getChainId` method (#3113)
- Minified file added to web3 package (#3131)
- The transaction confirmation workflow can now be configured (#3130)
- Additional parameters for accounts.signTransaction added [(docs)](https://web3js.readthedocs.io/en/v1.2.2/web3-eth-accounts.html#signtransaction) (#3141)
- Emit `connected` event on subscription creation (#3028)
- TypeScript type definitions added for all modules (#3132)
- Bloom filters added to web3.utils (#3137)

### Fixed

- Fix allow `0` as a valid `fromBlock` or `toBlock` filter param (#1100)
- Fix randomHex returning inconsistent string lengths (#1490)
- Fix make isBN minification safe (#1777)
- Fix incorrect references to BigNumber in utils.fromWei and utils.toWei error messages (#2468)
- Fix error incorrectly thrown when receipt.status is `null` (#2183)
- Fix incorrectly populating chainId param with `net_version` when signing txs (#2378)
- regeneratorRuntime error fixed (#3058)
- Fix accessing event.name where event is undefined (#3014)
- fixed Web3Utils toHex() for Buffer input (#3021)
- Fix bubbling up tx signing errors (#2063, #3105)
- HttpProvider: CORS issue with Firefox and Safari (#2978)
- Ensure the immutability of the `tx` object passed to function `signTransaction` (#2190)
- Gas check fixed (#2381)
- Signing issues #1998, #2033, and #1074 fixed (#3125)
- Fix hexToNumber and hexToNumberString prefix validation (#3086)
- The receipt will now returned on a EVM error (this got removed on beta.18) (#3129)
- Fixes transaction confirmations with the HttpProvider (#3140)

## [1.2.3]

### Fixed

- Fix perfect gas usage causes tx to error (#3175)
- Fix regenerator runtime error in web3.min.js (#3155)
- Fix TS types for eth.subscribe syncing, newBlockHeaders, pendingTransactions (#3159)
- Improve web3-eth-abi decodeParameters error message (#3134)

## [1.2.4]

### Fixed

- Fix npm installation error for scrypt-shim and websocket (#3210)

## [1.2.5]

### Added

- ``eth_requestAccounts`` as ``requestAccounts`` added to web3-eth package (#3219)
- ``sha3Raw`` and ``soliditySha3Raw`` added to web3-utils package (#3226)
- ``eth_getProof`` as ``getProof`` added to web3-eth package (#3220)
- ``BN`` and ``BigNumber`` objects are now supported by the ``abi.encodeParameter(s)`` method (#3238)
- ``getPendingTransactions`` added to web3-eth package (#3239)
- Revert instruction handling added which can get activated with the ``handleRevert`` module property (#3248)
- The ``receipt`` does now exist as property on the error object for transaction related errors (#3259)
- ``internalType`` added to ``AbiInput`` TS interface in ``web3-utils`` (#3279)
- Agent option added to the ``HttpProvider`` options (#2980)

### Changed

- ``eth-lib`` dependency updated (0.2.7 => ^0.2.8) (#3242)

### Fixed

- Fix crash when decoding events with identical signatures, differently indexed args (#3272)
- Fix user supplied callback not fired in eth.accounts.signTransaction (#3283)
- Fix minified bundle (#3256)
- ``defaultBlock`` property handling fixed (#3247)
- ``clearSubscriptions`` does no longer throw an error if no running subscriptions do exist (#3246)
- callback type definition for ``Accounts.signTransaction`` fixed (#3280)
- fix: export bloom functions on the index.js
- Prefer receipt status to code availability on contract deployment (#3298)

## [1.2.6]

### Added

- Görli testnet ENS registry added to the known registries (#3338)

### Changed

- ENS registry addresses updated (#3353, https://medium.com/the-ethereum-name-service/ens-registry-migration-bug-fix-new-features-64379193a5a)

## [1.2.7]

### Added

- Add revert reason support to sendSignedTransaction (#3345)
- ENS module extended with the possibility to add a custom registry (#3301)
- Missing ENS Registry methods and Resolver.supportsInterface method added (#3325)
- Add optional gas type to AbiItem typescript definitions (for ABIs generated by Vyper) (#3437)
- Add görli testnet ENS registry to the known registries (#3252)
- Add auto-reconnect option for Websockets (#3092, #1085, #1391, #1558, #1852, #1646)

### Changed

- Ensure '0x' prefix is existing for Accounts.sign and Accounts.privateKeyToAccount (#3041)
- Repository cleanup (#3443)
  - Removed old `docs/_build` folder
  - Removed old bower and meteor artifacts
  - Moved logo assets to own folder
  - Moved github assets to own folder
  - Remove @types/node from (non-dev) dependency tree (#3965, #3227)
- *Please note*: Geth [v1.9.12](https://github.com/ethereum/go-ethereum/releases/tag/v1.9.12) contains a breaking change for `eth_call` that will not default to your first account anymore if `from` is not set. If a sender is not explicitly defined, the `eth_call` will be executed from `address(0)`. (#3467)
  - This was done to avoid the same input behaving differently in different environments. You should never do `eth_call` without explicitly setting a sender.
  - This means that if you're calling `view` methods that refer to a `msg.sender` without explicitly setting a `from` address in your request options, you may see unexpected behavior.
  - In `web3.js`, the `from` address can be specified on a per-call basis or by setting the `defaultAccount` property.

### Fixed

- Add missing subscription.on('connected') TS type definition (#3319)
- Add missing bignumber.js dependency for TS types (#3386)
- Upgrade swarm-js to 0.1.40 to remove npm vulnerability warning (#3399)
- Upgrade devDeps to resolve security warnings (#3464)
  - dtslint 0.4.2 => 3.4.1
  - definitelytyped-header-parser 1.0.1 => 3.9.0
- Race-condition when subscribing to historical logs as first client request (#3389)
- Fix crash when using Web-Workers by removing any-promise dependency (#3377 #2211 #1774)
- MaxListenersExceededWarning event emitter warning mitigated (#1648)

## [1.2.8]

### Added

- Introduce review and release guidelines. (#3460)
- Add EIP-1193 compatible provider to `AbstractProvider` interface. (#3499)
- Add Typescript definitions for contract `methods` and `call`. (#3454)
- Update AbstractProvider and contract.methods TS definitions (#3521)
- Add support for ENS contenthash methods. (#3392, #2782)

### Changed

- Change CI provider from Travis to Github Actions. (#3468)
- Update `web3-eth-abi` ABICoder dependency. (#3490)
- Update AbiCoder param formatting (#3522)
- Improve code clarity of HttpProvider keepAlive option setting. (#3463)
- Updated type definitions for Web3 HTTP Provider. (#3482)
- Fix indentation of web3-eth documentation. (#3478)

### Fixed

- Fix intermittent CI build issues with `dtslint`. (#3479)
- Fix WSS credentials Base64 encoding (for browser) (#3508)
- Fire provider "error" and/or "end" events when Websocket provider disconnects. (#3485)
- Remove web3-eth revert error return types to squash TS compilation errors. (#3496)
- Backfill event subscriptions when WS connection dropped across multiple blocks. (#3491)
- Stop swallowing errors when WS connection has died after exhausting reconnection attempts. (#3492)
- Fix setContenthash docs formatting (#3511)

## [Unreleased]

## [1.2.9]

### Added

<<<<<<< HEAD
- Add events `sending` and `sent` to transaction submission, add `latestBlockHash` to `confirmation` (#3550)
=======
- Documentation about testing & ci resources for Web3.js development (#3528)
>>>>>>> 3107c98c

### Changed

### Fixed

- Fix size property de-referencing crash when calling web3.eth.clearSubscriptions (#3527)<|MERGE_RESOLUTION|>--- conflicted
+++ resolved
@@ -207,11 +207,8 @@
 
 ### Added
 
-<<<<<<< HEAD
+- Documentation about testing & ci resources for Web3.js development (#3528)
 - Add events `sending` and `sent` to transaction submission, add `latestBlockHash` to `confirmation` (#3550)
-=======
-- Documentation about testing & ci resources for Web3.js development (#3528)
->>>>>>> 3107c98c
 
 ### Changed
 
