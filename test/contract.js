--- conflicted
+++ resolved
@@ -153,7 +153,6 @@
 var addressLowercase = '0x11f4d0a3c12e86b4b5f39b213f7e19d048276dae';
 var address2 = '0x5555567890123456789012345678901234567891';
 
-<<<<<<< HEAD
 var getStandAloneContractInstance = function(abi, address, options, provider) {
 
     // if no address supplied
@@ -208,15 +207,12 @@
     return new eth.Contract(abi, address, options);
 }
 
-var runTests = function(contractFactory) {
-=======
 var account = {
     address: '0xEB014f8c8B418Db6b45774c326A0E64C78914dC0',
     privateKey: '0xbe6383dad004f233317e46ddb46ad31b16064d14447a95cc1d8c8d4bc61c3728',
 };
 
-describe('contract', function () {
->>>>>>> 17e1631b
+var runTests = function(contractFactory) {
     describe('instantiation', function () {
         it('should transform address from checksum addressess', function () {
             var provider = new FakeIpcProvider();
@@ -1493,7 +1489,6 @@
 
         it('should send overload functions with zero parameters', function(done) {
             var provider = new FakeIpcProvider();
-            var eth = new Eth(provider);
 
             provider.injectValidation(function (payload) {
                 assert.equal(payload.method, 'eth_call');
@@ -1504,7 +1499,7 @@
             });
             provider.injectResult('0x0000000000000000000000000000000000000000000000000000000000000005');
 
-            var contract = new eth.Contract(abi, address);
+            var contract = contractFactory(abi, address, provider);
             contract.methods.overloadedFunction().call(function (err, res) {
                 assert.equal(res, 5);
                 done();
@@ -1513,7 +1508,6 @@
 
         it('should send overload functions with one parameters', function(done) {
             var provider = new FakeIpcProvider();
-            var eth = new Eth(provider);
 
             provider.injectValidation(function (payload) {
                 assert.equal(payload.method, 'eth_call');
@@ -1524,7 +1518,7 @@
             });
             provider.injectResult('0x0000000000000000000000000000000000000000000000000000000000000006');
 
-            var contract = new eth.Contract(abi, address);
+            var contract = contractFactory(abi, address, provider);
 
             contract.methods.overloadedFunction(6).call(function (err, res) {
                 assert.equal(res, 6);
@@ -2817,101 +2811,100 @@
         });
 
         it('should deploy a contract, sign transaction, and return contract instance', function (done) {
-                var provider = new FakeIpcProvider();
-                var eth = new Eth(provider);
-                eth.accounts.wallet.add(account.privateKey);
-
-                provider.injectValidation(function (payload) {
-
-                    var expected = eth.accounts.wallet[0].signTransaction({
-                        data: '0x1234567000000000000000000000000'+ account.address.toLowerCase().replace('0x','') +'00000000000000000000000000000000000000000000000000000000000000c8' ,
-                        from: account.address.toLowerCase(),
-                        gas: '0xc350',
-                        gasPrice: '0xbb8',
-                        chainId: '0x1',
-                        nonce: '0x1',
-                    }).rawTransaction;
-
-                    assert.equal(payload.method, 'eth_sendRawTransaction');
-                    assert.deepEqual(payload.params, [expected]);
-
+            var provider = new FakeIpcProvider();
+            var eth = new Eth(provider);
+            eth.accounts.wallet.add(account.privateKey);
+
+            provider.injectValidation(function (payload) {
+
+                var expected = eth.accounts.wallet[0].signTransaction({
+                    data: '0x1234567000000000000000000000000'+ account.address.toLowerCase().replace('0x','') +'00000000000000000000000000000000000000000000000000000000000000c8' ,
+                    from: account.address.toLowerCase(),
+                    gas: '0xc350',
+                    gasPrice: '0xbb8',
+                    chainId: '0x1',
+                    nonce: '0x1',
+                }).rawTransaction;
+
+                assert.equal(payload.method, 'eth_sendRawTransaction');
+                assert.deepEqual(payload.params, [expected]);
+
+            });
+            provider.injectResult('0x5550000000000000000000000000000000000000000000000000000000000032');
+
+            provider.injectValidation(function (payload) {
+                assert.equal(payload.method, 'eth_getTransactionReceipt');
+                assert.deepEqual(payload.params, ['0x5550000000000000000000000000000000000000000000000000000000000032']);
+            });
+            provider.injectResult(null);
+
+
+            provider.injectValidation(function (payload) {
+                assert.equal(payload.method, 'eth_subscribe');
+                assert.deepEqual(payload.params, ['newHeads']);
+            });
+            provider.injectResult('0x1234567');
+
+            // fake newBlock
+            provider.injectNotification({
+                method: 'eth_subscription',
+                params: {
+                    subscription: '0x1234567',
+                    result: {
+                        blockNumber: '0x10'
+                    }
+                }
+            });
+
+            provider.injectValidation(function (payload) {
+                assert.equal(payload.method, 'eth_getTransactionReceipt');
+                assert.deepEqual(payload.params, ['0x5550000000000000000000000000000000000000000000000000000000000032']);
+            });
+            provider.injectResult({
+                contractAddress: addressLowercase,
+                blockHash: '0xffdd'
+            });
+            provider.injectValidation(function (payload) {
+                assert.equal(payload.method, 'eth_getCode');
+                assert.deepEqual(payload.params, [addressLowercase, 'latest']);
+            });
+            provider.injectResult('0x321');
+
+
+            var contract = new eth.Contract(abi);
+
+            contract.deploy({
+                data: '0x1234567',
+                arguments: [account.address, 200]
+            }).send({
+                from: account.address,
+                gas: 50000,
+                gasPrice: 3000,
+                chainId: 1,
+                nonce: 1,
+            })
+                .on('transactionHash', function (value) {
+                    assert.equal('0x5550000000000000000000000000000000000000000000000000000000000032', value);
+                })
+                .on('receipt', function (receipt) {
+                    assert.equal(address, receipt.contractAddress);
+                    assert.isNull(contract.options.address);
+                })
+                .then(function(newContract) {
+                    // console.log(newContract);
+                    assert.equal(newContract.options.address, address);
+                    assert.isTrue(newContract !== contract, 'contract objects shouldn\'t the same');
+
+                    setTimeout(function () {
+                        done();
+                    }, 1);
                 });
-                provider.injectResult('0x5550000000000000000000000000000000000000000000000000000000000032');
-
-                provider.injectValidation(function (payload) {
-                    assert.equal(payload.method, 'eth_getTransactionReceipt');
-                    assert.deepEqual(payload.params, ['0x5550000000000000000000000000000000000000000000000000000000000032']);
-                });
-                provider.injectResult(null);
-
-
-                provider.injectValidation(function (payload) {
-                    assert.equal(payload.method, 'eth_subscribe');
-                    assert.deepEqual(payload.params, ['newHeads']);
-                });
-                provider.injectResult('0x1234567');
-
-                // fake newBlock
-                provider.injectNotification({
-                    method: 'eth_subscription',
-                    params: {
-                        subscription: '0x1234567',
-                        result: {
-                            blockNumber: '0x10'
-                        }
-                    }
-                });
-
-                provider.injectValidation(function (payload) {
-                    assert.equal(payload.method, 'eth_getTransactionReceipt');
-                    assert.deepEqual(payload.params, ['0x5550000000000000000000000000000000000000000000000000000000000032']);
-                });
-                provider.injectResult({
-                    contractAddress: addressLowercase,
-                    blockHash: '0xffdd'
-                });
-                provider.injectValidation(function (payload) {
-                    assert.equal(payload.method, 'eth_getCode');
-                    assert.deepEqual(payload.params, [addressLowercase, 'latest']);
-                });
-                provider.injectResult('0x321');
-
-
-                var contract = new eth.Contract(abi);
-
-                contract.deploy({
-                    data: '0x1234567',
-                    arguments: [account.address, 200]
-                }).send({
-                        from: account.address,
-                        gas: 50000,
-                        gasPrice: 3000,
-                        chainId: 1,
-                        nonce: 1,
-                    })
-                    .on('transactionHash', function (value) {
-                        assert.equal('0x5550000000000000000000000000000000000000000000000000000000000032', value);
-                    })
-                    .on('receipt', function (receipt) {
-                        assert.equal(address, receipt.contractAddress);
-                        assert.isNull(contract.options.address);
-                    })
-                    .then(function(newContract) {
-                        // console.log(newContract);
-                        assert.equal(newContract.options.address, address);
-                        assert.isTrue(newContract !== contract, 'contract objects shouldn\'t the same');
-
-                        setTimeout(function () {
-                            done();
-                        }, 1);
-                    });
-                // .on('error', function (value) {
-                //     console.log('error', value);
-                //     done();
-                // });
-
-            }).timeout(4000);
-
+            // .on('error', function (value) {
+            //     console.log('error', value);
+            //     done();
+            // });
+
+        }).timeout(4000);
         // TODO add error check
     });
 }
