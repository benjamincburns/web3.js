var chai = require('chai');
var assert = chai.assert;
var coder = require('../lib/solidity/coder');


describe('lib/solidity/coder', function () {
    describe('encodeParam', function () {
        var test = function (t) {
            it('should turn ' + t.value + ' to ' + t.expected, function () {
                assert.equal(coder.encodeParam(t.type, t.value), t.expected);
            });
        };


        test({ type: 'int', value: 1,               expected: '0000000000000000000000000000000000000000000000000000000000000001'});
        test({ type: 'int', value: 16,              expected: '0000000000000000000000000000000000000000000000000000000000000010'});
        test({ type: 'int', value: -1,              expected: 'ffffffffffffffffffffffffffffffffffffffffffffffffffffffffffffffff'});
        test({ type: 'int', value: 0.1,             expected: '0000000000000000000000000000000000000000000000000000000000000000'});
        test({ type: 'int', value: 3.9,             expected: '0000000000000000000000000000000000000000000000000000000000000003'});
        test({ type: 'int256', value: 1,            expected: '0000000000000000000000000000000000000000000000000000000000000001'});
        test({ type: 'int256', value: 16,           expected: '0000000000000000000000000000000000000000000000000000000000000010'});
        test({ type: 'int256', value: -1,           expected: 'ffffffffffffffffffffffffffffffffffffffffffffffffffffffffffffffff'});
        test({ type: 'bytes32', value: '0x6761766f66796f726b', 
                                                    expected: '6761766f66796f726b0000000000000000000000000000000000000000000000'});
        test({ type: 'bytes32', value: '0x731a3afc00d1b1e3461b955e53fc866dcf303b3eb9f4c16f89e388930f48134b', 
                                                    expected: '731a3afc00d1b1e3461b955e53fc866dcf303b3eb9f4c16f89e388930f48134b'});
<<<<<<< HEAD
=======
        test({ type: 'bytes32', value: '0x02838654a83c213dae3698391eabbd54a5b6e1fb3452bc7fa4ea0dd5c8ce7e29', 
                                                    expected: '02838654a83c213dae3698391eabbd54a5b6e1fb3452bc7fa4ea0dd5c8ce7e29'});
>>>>>>> 323b529d
        test({ type: 'bytes', value: '0x6761766f66796f726b',   
                                                    expected: '0000000000000000000000000000000000000000000000000000000000000020' +
                                                              '0000000000000000000000000000000000000000000000000000000000000009' +
                                                              '6761766f66796f726b0000000000000000000000000000000000000000000000'});
        test({ type: 'bytes', value: '0x731a3afc00d1b1e3461b955e53fc866dcf303b3eb9f4c16f89e388930f48134b',   
                                                    expected: '0000000000000000000000000000000000000000000000000000000000000020' +
                                                              '0000000000000000000000000000000000000000000000000000000000000020' +
                                                              '731a3afc00d1b1e3461b955e53fc866dcf303b3eb9f4c16f89e388930f48134b'});
        test({ type: 'string', value: 'gavofyork',  expected: '0000000000000000000000000000000000000000000000000000000000000020' +
                                                              '0000000000000000000000000000000000000000000000000000000000000009' +
                                                              '6761766f66796f726b0000000000000000000000000000000000000000000000'});
        test({ type: 'int[]', value: [],            expected: '0000000000000000000000000000000000000000000000000000000000000020' +
                                                              '0000000000000000000000000000000000000000000000000000000000000000'});
        test({ type: 'int[]', value: [3],           expected: '0000000000000000000000000000000000000000000000000000000000000020' +
                                                              '0000000000000000000000000000000000000000000000000000000000000001' +
                                                              '0000000000000000000000000000000000000000000000000000000000000003'});
        test({ type: 'int256[]', value: [3],        expected: '0000000000000000000000000000000000000000000000000000000000000020' +
                                                              '0000000000000000000000000000000000000000000000000000000000000001' +
                                                              '0000000000000000000000000000000000000000000000000000000000000003'});
        test({ type: 'int[]', value: [1,2,3],       expected: '0000000000000000000000000000000000000000000000000000000000000020' +
                                                              '0000000000000000000000000000000000000000000000000000000000000003' +
                                                              '0000000000000000000000000000000000000000000000000000000000000001' +
                                                              '0000000000000000000000000000000000000000000000000000000000000002' +
                                                              '0000000000000000000000000000000000000000000000000000000000000003'});
        test({ type: 'bool', value: true,           expected: '0000000000000000000000000000000000000000000000000000000000000001'});
        test({ type: 'bool', value: false,          expected: '0000000000000000000000000000000000000000000000000000000000000000'});
        test({ type: 'address', value: '0x407d73d8a49eeb85d32cf465507dd71d507100c1',          
                                                    expected: '000000000000000000000000407d73d8a49eeb85d32cf465507dd71d507100c1'});
        test({ type: 'real', value: 1,              expected: '0000000000000000000000000000000100000000000000000000000000000000'});
        test({ type: 'real', value: 2.125,          expected: '0000000000000000000000000000000220000000000000000000000000000000'});
        test({ type: 'real', value: 8.5,            expected: '0000000000000000000000000000000880000000000000000000000000000000'});
        test({ type: 'real', value: -1,             expected: 'ffffffffffffffffffffffffffffffff00000000000000000000000000000000'});
        test({ type: 'ureal', value: 1,             expected: '0000000000000000000000000000000100000000000000000000000000000000'});
        test({ type: 'ureal', value: 2.125,         expected: '0000000000000000000000000000000220000000000000000000000000000000'});
        test({ type: 'ureal', value: 8.5,           expected: '0000000000000000000000000000000880000000000000000000000000000000'});
    });
});


describe('lib/solidity/coder', function () {
    describe('encodeParams', function () {
        var test = function (t) {
            it('should turn ' + t.values + ' to ' + t.expected, function () {
                assert.equal(coder.encodeParams(t.types, t.values), t.expected);
            });
        };

         
        test({ types: ['int'], values: [1],                 expected: '0000000000000000000000000000000000000000000000000000000000000001'});
        test({ types: ['int'], values: [16],                expected: '0000000000000000000000000000000000000000000000000000000000000010'});
        test({ types: ['int'], values: [-1],                expected: 'ffffffffffffffffffffffffffffffffffffffffffffffffffffffffffffffff'});
        test({ types: ['int256'], values: [1],              expected: '0000000000000000000000000000000000000000000000000000000000000001'});
        test({ types: ['int256'], values: [16],             expected: '0000000000000000000000000000000000000000000000000000000000000010'});
        test({ types: ['int256'], values: [-1],             expected: 'ffffffffffffffffffffffffffffffffffffffffffffffffffffffffffffffff'});
        test({ types: ['bytes32'], values: ['0x6761766f66796f726b'],   
                                                            expected: '6761766f66796f726b0000000000000000000000000000000000000000000000'});
        test({ types: ['string'], values: ['gavofyork'],    expected: '0000000000000000000000000000000000000000000000000000000000000020' +
                                                                      '0000000000000000000000000000000000000000000000000000000000000009' +
                                                                      '6761766f66796f726b0000000000000000000000000000000000000000000000'});
        test({ types: ['int[]'], values: [[3]],             expected: '0000000000000000000000000000000000000000000000000000000000000020' +
                                                                      '0000000000000000000000000000000000000000000000000000000000000001' +
                                                                      '0000000000000000000000000000000000000000000000000000000000000003'});
        test({ types: ['int256[]'], values: [[3]],          expected: '0000000000000000000000000000000000000000000000000000000000000020' +
                                                                      '0000000000000000000000000000000000000000000000000000000000000001' +
                                                                      '0000000000000000000000000000000000000000000000000000000000000003'});
        test({ types: ['int256[]'], values: [[1,2,3]],      expected: '0000000000000000000000000000000000000000000000000000000000000020' +
                                                                      '0000000000000000000000000000000000000000000000000000000000000003' +
                                                                      '0000000000000000000000000000000000000000000000000000000000000001' +
                                                                      '0000000000000000000000000000000000000000000000000000000000000002' +
                                                                      '0000000000000000000000000000000000000000000000000000000000000003'});
        test({ types: ['int[]', 'int[]'], values: [[1,2], [3,4]],             
                                                            expected: '0000000000000000000000000000000000000000000000000000000000000040' +
                                                                      '00000000000000000000000000000000000000000000000000000000000000a0' +
                                                                      '0000000000000000000000000000000000000000000000000000000000000002' +
                                                                      '0000000000000000000000000000000000000000000000000000000000000001' +
                                                                      '0000000000000000000000000000000000000000000000000000000000000002' +
                                                                      '0000000000000000000000000000000000000000000000000000000000000002' +
                                                                      '0000000000000000000000000000000000000000000000000000000000000003' +
                                                                      '0000000000000000000000000000000000000000000000000000000000000004'});
        test({ types: ['bytes32', 'int'], values: ['0x6761766f66796f726b', 5],
                                                            expected: '6761766f66796f726b0000000000000000000000000000000000000000000000' + 
                                                                      '0000000000000000000000000000000000000000000000000000000000000005'});
        test({ types: ['int', 'bytes32'], values: [5, '0x6761766f66796f726b'],
                                                            expected: '0000000000000000000000000000000000000000000000000000000000000005' + 
                                                                      '6761766f66796f726b0000000000000000000000000000000000000000000000'});
        test({ types: ['string', 'int'], values: ['gavofyork', 5],
                                                            expected: '0000000000000000000000000000000000000000000000000000000000000040' + 
                                                                      '0000000000000000000000000000000000000000000000000000000000000005' + 
                                                                      '0000000000000000000000000000000000000000000000000000000000000009' + 
                                                                      '6761766f66796f726b0000000000000000000000000000000000000000000000'});
        test({ types: ['string', 'bool', 'int[]'], values: ['gavofyork', true, [1, 2, 3]],
                                                            expected: '0000000000000000000000000000000000000000000000000000000000000060' + 
                                                                      '0000000000000000000000000000000000000000000000000000000000000001' + 
                                                                      '00000000000000000000000000000000000000000000000000000000000000a0' + 
                                                                      '0000000000000000000000000000000000000000000000000000000000000009' + 
                                                                      '6761766f66796f726b0000000000000000000000000000000000000000000000' + 
                                                                      '0000000000000000000000000000000000000000000000000000000000000003' + 
                                                                      '0000000000000000000000000000000000000000000000000000000000000001' + 
                                                                      '0000000000000000000000000000000000000000000000000000000000000002' + 
                                                                      '0000000000000000000000000000000000000000000000000000000000000003'});
        test({ types: ['string', 'int[]'], values: ['gavofyork', [1, 2, 3]],
                                                            expected: '0000000000000000000000000000000000000000000000000000000000000040' + 
                                                                      '0000000000000000000000000000000000000000000000000000000000000080' + 
                                                                      '0000000000000000000000000000000000000000000000000000000000000009' + 
                                                                      '6761766f66796f726b0000000000000000000000000000000000000000000000' + 
                                                                      '0000000000000000000000000000000000000000000000000000000000000003' + 
                                                                      '0000000000000000000000000000000000000000000000000000000000000001' + 
                                                                      '0000000000000000000000000000000000000000000000000000000000000002' + 
                                                                      '0000000000000000000000000000000000000000000000000000000000000003'});
        test({ types: ['int', 'string'], values: [5, 'gavofyork'],
                                                            expected: '0000000000000000000000000000000000000000000000000000000000000005' + 
                                                                      '0000000000000000000000000000000000000000000000000000000000000040' + 
                                                                      '0000000000000000000000000000000000000000000000000000000000000009' + 
                                                                      '6761766f66796f726b0000000000000000000000000000000000000000000000'});
        test({ types: ['int', 'string', 'int', 'int', 'int', 'int[]'], values: [1, 'gavofyork', 2, 3, 4, [5, 6, 7]],
                                                            expected: '0000000000000000000000000000000000000000000000000000000000000001' +
                                                                      '00000000000000000000000000000000000000000000000000000000000000c0' +
                                                                      '0000000000000000000000000000000000000000000000000000000000000002' +
                                                                      '0000000000000000000000000000000000000000000000000000000000000003' +
                                                                      '0000000000000000000000000000000000000000000000000000000000000004' +
                                                                      '0000000000000000000000000000000000000000000000000000000000000100' +
                                                                      '0000000000000000000000000000000000000000000000000000000000000009' +
                                                                      '6761766f66796f726b0000000000000000000000000000000000000000000000' +
                                                                      '0000000000000000000000000000000000000000000000000000000000000003' +
                                                                      '0000000000000000000000000000000000000000000000000000000000000005' +
                                                                      '0000000000000000000000000000000000000000000000000000000000000006' +
                                                                      '0000000000000000000000000000000000000000000000000000000000000007'});
    });
});

<|MERGE_RESOLUTION|>--- conflicted
+++ resolved
@@ -24,11 +24,8 @@
                                                     expected: '6761766f66796f726b0000000000000000000000000000000000000000000000'});
         test({ type: 'bytes32', value: '0x731a3afc00d1b1e3461b955e53fc866dcf303b3eb9f4c16f89e388930f48134b', 
                                                     expected: '731a3afc00d1b1e3461b955e53fc866dcf303b3eb9f4c16f89e388930f48134b'});
-<<<<<<< HEAD
-=======
         test({ type: 'bytes32', value: '0x02838654a83c213dae3698391eabbd54a5b6e1fb3452bc7fa4ea0dd5c8ce7e29', 
                                                     expected: '02838654a83c213dae3698391eabbd54a5b6e1fb3452bc7fa4ea0dd5c8ce7e29'});
->>>>>>> 323b529d
         test({ type: 'bytes', value: '0x6761766f66796f726b',   
                                                     expected: '0000000000000000000000000000000000000000000000000000000000000020' +
                                                               '0000000000000000000000000000000000000000000000000000000000000009' +
