--- conflicted
+++ resolved
@@ -1,32 +1,28 @@
 /* jshint ignore:start */
 Package.describe({
-  name: 'ethereum:web3',
-<<<<<<< HEAD
-  version: '1.0.0',
-=======
-  version: '0.17.0-beta',
->>>>>>> e4eb9606
-  summary: 'Ethereum JavaScript API, middleware to talk to a ethreum node over RPC',
-  git: 'https://github.com/ethereum/ethereum.js',
-  // By default, Meteor will default to using README.md for documentation.
-  // To avoid submitting documentation, set this field to null.
-  documentation: 'README.md'
+    name: 'ethereum:web3',
+    version: '1.0.0',
+    summary: 'Ethereum JavaScript API, middleware to talk to a ethreum node over RPC',
+    git: 'https://github.com/ethereum/ethereum.js',
+    // By default, Meteor will default to using README.md for documentation.
+    // To avoid submitting documentation, set this field to null.
+    documentation: 'README.md'
 });
 
 Npm.depends({
-  "xmlhttprequest": "1.7.0"
+    "xmlhttprequest": "1.7.0"
 });
 
 
 Package.onUse(function(api) {
-  api.versionsFrom('1.0.3.2');
+    api.versionsFrom('1.0.3.2');
 
-  // api.use('3stack:bignumber@2.0.0', 'client');
+    // api.use('3stack:bignumber@2.0.0', 'client');
 
-  api.export(['Web3', 'BigNumber'], ['client', 'server']);
+    api.export(['Web3', 'BigNumber'], ['client', 'server']);
 
-  api.addFiles('dist/web3.js', ['client', 'server']);
-  api.addFiles('package-init.js', ['client', 'server']);
+    api.addFiles('dist/web3.js', ['client', 'server']);
+    api.addFiles('package-init.js', ['client', 'server']);
 });
 
 // Package.onTest(function(api) {
