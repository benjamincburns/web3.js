/*
    This file is part of web3.js.
    web3.js is free software: you can redistribute it and/or modify
    it under the terms of the GNU Lesser General Public License as published by
    the Free Software Foundation, either version 3 of the License, or
    (at your option) any later version.
    web3.js is distributed in the hope that it will be useful,
    but WITHOUT ANY WARRANTY; without even the implied warranty of
    MERCHANTABILITY or FITNESS FOR A PARTICULAR PURPOSE.  See the
    GNU Lesser General Public License for more details.
    You should have received a copy of the GNU Lesser General Public License
    along with web3.js.  If not, see <http://www.gnu.org/licenses/>.
*/
/**
 * @file index.d.ts
 * @author Josh Stevens <joshstevens19@hotmail.co.uk>
 * @author Samuel Furter <samuel@ethereum.org>
 * @author Prince Sinha <sinhaprince013@gmail.com>
 * @date 2018
 */

import * as net from 'net';
import {
    BatchRequest,
    Extension,
    Log,
    PromiEvent,
    provider,
    Providers,
    RLPEncodedTransaction,
    Transaction,
    TransactionConfig,
    TransactionReceipt,
    Common,
    hardfork,
    chain,
    BlockNumber,
    LogsOptions,
    PastLogsOptions
} from 'web3-core';
import {Subscription} from 'web3-core-subscriptions';
import {AbiCoder} from 'web3-eth-abi';
import {Accounts} from 'web3-eth-accounts';
import {Contract, ContractOptions} from 'web3-eth-contract';
import {Ens} from 'web3-eth-ens';
import {Iban} from 'web3-eth-iban';
import {Personal} from 'web3-eth-personal';
import {Network} from 'web3-net';
import {AbiItem} from 'web3-utils';
import {BigNumber} from 'bignumber.js';
import BN = require('bn.js');

export {
    TransactionConfig,
    RLPEncodedTransaction,
    Transaction,
    TransactionReceipt,
    hardfork,
    Common,
    chain
} from 'web3-core';

export class Eth {
    constructor();
    constructor(provider: provider);
    constructor(provider: provider, net: net.Socket);

    Contract: new (
        jsonInterface: AbiItem[] | AbiItem,
        address?: string,
        options?: ContractOptions
    ) => Contract;
    Iban: new (iban: string) => Iban;
    personal: Personal;
    accounts: Accounts;
    ens: Ens;
    abi: AbiCoder;
    net: Network;

    readonly givenProvider: any;
    static readonly givenProvider: any;
    defaultAccount: string | null;
    defaultBlock: string | number;
    defaultCommon: Common;
    defaultHardfork: hardfork;
    defaultChain: chain;
    transactionPollingTimeout: number;
    transactionConfirmationBlocks: number;
    transactionBlockTimeout: number;
    readonly currentProvider: provider;

    setProvider(provider: provider): boolean;

    BatchRequest: new () => BatchRequest;
    static readonly providers: Providers;

    extend(extension: Extension): any;

    clearSubscriptions(callback: (error: Error, result: boolean) => void): void;

    subscribe(
        type: 'logs',
        options: LogsOptions,
        callback?: (error: Error, log: Log) => void
    ): Subscription<Log>;
    subscribe(
        type: 'syncing',
        callback?: (error: Error, result: Syncing) => void
    ): Subscription<Syncing>;
    subscribe(
        type: 'newBlockHeaders',
        callback?: (error: Error, blockHeader: BlockHeader) => void
    ): Subscription<BlockHeader>;
    subscribe(
        type: 'pendingTransactions',
        callback?: (error: Error, transactionHash: string) => void
    ): Subscription<string>;

    getProtocolVersion(
        callback?: (error: Error, protocolVersion: string) => void
    ): Promise<string>;

    isSyncing(
        callback?: (error: Error, syncing: Syncing) => void
    ): Promise<Syncing | boolean>;

    getCoinbase(
        callback?: (error: Error, coinbaseAddress: string) => void
    ): Promise<string>;

    isMining(
        callback?: (error: Error, mining: boolean) => void
    ): Promise<boolean>;

    getHashrate(
        callback?: (error: Error, hashes: number) => void
    ): Promise<number>;

    getNodeInfo(
        callback?: (error: Error, version: string) => void
    ): Promise<string>;

    getChainId(
        callback?: (error: Error, version: number) => void
    ): Promise<number>;

    getGasPrice(
        callback?: (error: Error, gasPrice: string) => void
    ): Promise<string>;

    getAccounts(
        callback?: (error: Error, accounts: string[]) => void
    ): Promise<string[]>;

    getBlockNumber(
        callback?: (error: Error, blockNumber: number) => void
    ): Promise<number>;

    getBalance(
        address: string
    ): Promise<string>;
    getBalance(
        address: string,
        defaultBlock: BlockNumber): Promise<string>;
    getBalance(
        address: string,
        callback?: (error: Error, balance: string) => void
    ): Promise<string>;
    getBalance(
        address: string,
        defaultBlock: BlockNumber,
        callback?: (error: Error, balance: string) => void
    ): Promise<string>;

    getStorageAt(address: string, position: number | BigNumber | BN | string): Promise<string>;
    getStorageAt(
        address: string,
        position: number | BigNumber | BN | string,
        defaultBlock: BlockNumber
    ): Promise<string>;
    getStorageAt(
        address: string,
        position: number | BigNumber | BN | string,
        callback?: (error: Error, storageAt: string) => void
    ): Promise<string>;
    getStorageAt(
        address: string,
        position: number | BigNumber | BN | string,
        defaultBlock: BlockNumber,
        callback?: (error: Error, storageAt: string) => void
    ): Promise<string>;

    getCode(
        address: string
    ): Promise<string>;
    getCode(
        address: string,
        defaultBlock: BlockNumber
    ): Promise<string>;
    getCode(
        address: string,
        callback?: (error: Error, code: string) => void
    ): Promise<string>;
    getCode(
        address: string,
        defaultBlock: BlockNumber,
        callback?: (error: Error, code: string) => void
    ): Promise<string>;

    getBlock(blockHashOrBlockNumber: BlockNumber | string): Promise<BlockTransactionString>;
    getBlock(
        blockHashOrBlockNumber: BlockNumber | string,
        returnTransactionObjects: true
    ): Promise<BlockTransactionObject>;
    getBlock(
        blockHashOrBlockNumber: BlockNumber | string,
        callback?: (error: Error, block: BlockTransactionString) => void
    ): Promise<BlockTransactionString>;
    getBlock(
        blockHashOrBlockNumber: BlockNumber | string,
        returnTransactionObjects: true,
        callback?: (error: Error, block: BlockTransactionObject) => void
    ): Promise<BlockTransactionObject>;

    getBlockTransactionCount(
        blockHashOrBlockNumber: BlockNumber | string,
        callback?: (error: Error, numberOfTransactions: number) => void
    ): Promise<number>;

    getBlockUncleCount(
        blockHashOrBlockNumber: BlockNumber | string,
        callback?: (error: Error, numberOfTransactions: number) => void
    ): Promise<number>;

    getUncle(
        blockHashOrBlockNumber: BlockNumber | string,
        uncleIndex: number | string | BN
    ): Promise<BlockTransactionString>;
    getUncle(
        blockHashOrBlockNumber: BlockNumber | string,
        uncleIndex: number | string | BN,
        returnTransactionObjects: true
    ): Promise<BlockTransactionObject>;
    getUncle(
        blockHashOrBlockNumber: BlockNumber | string,
        uncleIndex: number | string | BN,
        callback?: (error: Error, uncle: any) => void
    ): Promise<BlockTransactionString>;
    getUncle(
        blockHashOrBlockNumber: BlockNumber | string,
        uncleIndex: number | string | BN,
        returnTransactionObjects: true,
        callback?: (error: Error, uncle: any) => void
    ): Promise<BlockTransactionObject>;

    getTransaction(
        transactionHash: string,
        callback?: (error: Error, transaction: Transaction) => void
    ): Promise<Transaction>;

    getPendingTransactions(
        callback?: (error: Error, result: Transaction[]) => void
    ): Promise<Transaction[]>;

    getTransactionFromBlock(
        blockHashOrBlockNumber: BlockNumber | string,
        indexNumber: number | string | BN,
        callback?: (error: Error, transaction: Transaction) => void
    ): Promise<Transaction>;

    getTransactionReceipt(
        hash: string,
        callback?: (
            error: Error,
            transactionReceipt: TransactionReceipt
        ) => void
    ): Promise<TransactionReceipt>;

    getTransactionCount(address: string): Promise<number>;
    getTransactionCount(
        address: string,
        defaultBlock: BlockNumber
    ): Promise<number>;
    getTransactionCount(
        address: string,
        callback?: (error: Error, count: number) => void
    ): Promise<number>;
    getTransactionCount(
        address: string,
        defaultBlock: BlockNumber,
        callback?: (error: Error, count: number) => void
    ): Promise<number>;

    sendTransaction(
        transactionConfig: TransactionConfig,
        callback?: (error: Error, hash: string) => void
    ): PromiEvent<TransactionReceipt>;

    sendSignedTransaction(
        signedTransactionData: string,
        callback?: (error: Error, hash: string) => void
    ): PromiEvent<TransactionReceipt>;

    sign(
        dataToSign: string,
        address: string | number,
        callback?: (error: Error, signature: string) => void
    ): Promise<string>;

    signTransaction(
        transactionConfig: TransactionConfig,
        callback?: (
            error: Error,
            signedTransaction: RLPEncodedTransaction
        ) => void
    ): Promise<RLPEncodedTransaction>;
    signTransaction(
        transactionConfig: TransactionConfig,
        address: string
    ): Promise<RLPEncodedTransaction>;
    signTransaction(
        transactionConfig: TransactionConfig,
        address: string,
        callback: (
            error: Error,
            signedTransaction: RLPEncodedTransaction
        ) => void
    ): Promise<RLPEncodedTransaction>;

    call(transactionConfig: TransactionConfig): Promise<string>;
    call(
        transactionConfig: TransactionConfig,
        defaultBlock?: BlockNumber
    ): Promise<string>;
    call(
        transactionConfig: TransactionConfig,
        callback?: (error: Error, data: string) => void
    ): Promise<string>;
    call(
        transactionConfig: TransactionConfig,
        defaultBlock: BlockNumber,
        callback: (error: Error, data: string) => void
    ): Promise<string>;

    estimateGas(
        transactionConfig: TransactionConfig,
        callback?: (error: Error, gas: number) => void
    ): Promise<number>;

    getPastLogs(
        options: PastLogsOptions,
        callback?: (error: Error, logs: Log[]) => void
    ): Promise<Log[]>;

    getWork(
        callback?: (error: Error, result: string[]) => void
    ): Promise<string[]>;

    submitWork(
        data: [string, string, string],
        callback?: (error: Error, result: boolean) => void
    ): Promise<boolean>;

    getProof(
        address: string,
        storageKey: number[] | BigNumber[] | BN[] | string[],
        blockNumber: BlockNumber,
        callback?: (error: Error, result: GetProof) => void
    ): Promise<GetProof>;

<<<<<<< HEAD
    getProof(
        address: string,
        storageKey: number[] | BigNumber[] | BN[] | string[],
        blockNumber: BlockNumber,
    ): Promise<GetProof>;
=======
    requestAccounts(): Promise<string[]>
    requestAccounts(callback: (error: Error, result: string[]) => void): Promise<string[]>
>>>>>>> 0109937d
}

export interface Syncing {
    StartingBlock: number;
    CurrentBlock: number;
    HighestBlock: number;
    KnownStates: number;
    PulledStates: number;
}

export interface BlockHeader {
    number: number;
    hash: string;
    parentHash: string;
    nonce: string;
    sha3Uncles: string;
    logsBloom: string;
    transactionRoot: string;
    stateRoot: string;
    receiptRoot: string;
    miner: string;
    extraData: string;
    gasLimit: number;
    gasUsed: number;
    timestamp: number | string;
}

// TODO: This interface does exist to provide backwards-compatibility and can get removed on a minor release
export interface Block extends BlockTransactionBase {
    transactions: Transaction[] | string[];
}

export interface BlockTransactionBase extends BlockHeader {
    size: number;
    difficulty: number;
    totalDifficulty: number;
    uncles: string[];
}

export interface BlockTransactionObject extends BlockTransactionBase {
    transactions: Transaction[];
}

export interface BlockTransactionString extends BlockTransactionBase {
    transactions: string[];
}

export interface GetProof {
    address: string;
    balance: string;
    codeHash: string;
    nonce: string;
    storageHash: string;
    accountProof: string[];
    storageProof: StorageProof[];
}

export interface StorageProof {
    key: string;
    value: string;
    proof: string[];
}<|MERGE_RESOLUTION|>--- conflicted
+++ resolved
@@ -368,16 +368,14 @@
         callback?: (error: Error, result: GetProof) => void
     ): Promise<GetProof>;
 
-<<<<<<< HEAD
     getProof(
         address: string,
         storageKey: number[] | BigNumber[] | BN[] | string[],
         blockNumber: BlockNumber,
     ): Promise<GetProof>;
-=======
+
     requestAccounts(): Promise<string[]>
     requestAccounts(callback: (error: Error, result: string[]) => void): Promise<string[]>
->>>>>>> 0109937d
 }
 
 export interface Syncing {
