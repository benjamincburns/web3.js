--- conflicted
+++ resolved
@@ -15,20 +15,7 @@
     "dependencies": {
         "eth-ens-namehash": "2.0.8",
         "underscore": "1.9.1",
-<<<<<<< HEAD
-        "web3-core": "1.2.2",
-        "web3-core-helpers": "1.2.2",
-        "web3-core-promievent": "1.2.2",
-        "web3-eth-abi": "1.2.2",
-        "web3-utils": "1.2.2"
-=======
-        "web3-core": "1.2.4",
-        "web3-core-helpers": "1.2.4",
-        "web3-core-promievent": "1.2.4",
-        "web3-eth-abi": "1.2.4",
-        "web3-eth-contract": "1.2.4",
-        "web3-utils": "1.2.4"
->>>>>>> 043cb81d
+        "web3-core-promievent": "1.2.4"
     },
     "devDependencies": {
         "definitelytyped-header-parser": "^1.0.1",
